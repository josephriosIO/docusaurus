--- conflicted
+++ resolved
@@ -88,7 +88,6 @@
     )
     .map(normalizeToSiteDir);
 
-<<<<<<< HEAD
   const pathsToWatch: string[] = [
     ...pluginPaths,
     CONFIG_FILE_NAME,
@@ -96,9 +95,6 @@
   ];
 
   const fsWatcher = chokidar.watch(pathsToWatch, {
-=======
-  const fsWatcher = chokidar.watch([...pluginPaths, CONFIG_FILE_NAME], {
->>>>>>> 92884431
     cwd: siteDir,
     ignoreInitial: true,
     usePolling: !!cliOptions.poll,
