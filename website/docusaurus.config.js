/**
 * Copyright (c) Facebook, Inc. and its affiliates.
 *
 * This source code is licensed under the MIT license found in the
 * LICENSE file in the root directory of this source tree.
 */

const path = require('path');
const versions = require('./versions.json');

// This probably only makes sense for the alpha phase, temporary
function getNextAlphaVersionName() {
  const expectedPrefix = '2.0.0-alpha.';

  const lastReleasedVersion = versions[0];
  if (!lastReleasedVersion.includes(expectedPrefix)) {
    throw new Error(
      'this code is only meant to be used during the 2.0 alpha phase.',
    );
  }
  const alphaBuild = parseInt(
    lastReleasedVersion.replace(expectedPrefix, ''),
    10,
  );
  return `${expectedPrefix}${alphaBuild + 1}`;
}

const allDocHomesPaths = [
  '/docs/',
  '/docs/next/',
  ...versions.slice(1).map((version) => `/docs/${version}/`),
];

const isDev = process.env.NODE_ENV === 'development';

const isDeployPreview =
  process.env.NETLIFY && process.env.CONTEXT === 'deploy-preview';

const baseUrl = process.env.BASE_URL || '/';
const isBootstrapPreset = process.env.DOCUSAURUS_PRESET === 'bootstrap';

const isVersioningDisabled = !!process.env.DISABLE_VERSIONING;

module.exports = {
  title: 'Docusaurus',
  tagline: 'Build optimized websites quickly, focus on your content',
  organizationName: 'facebook',
  projectName: 'docusaurus',
  baseUrl,
  url: 'https://v2.docusaurus.io',
<<<<<<< HEAD
  // onBrokenLinks: isVersioningDisabled ? 'warn' : 'throw',
  onBrokenLinks: 'ignore', //  TODO reenable this
=======
  onBrokenLinks: isVersioningDisabled ? 'warn' : 'throw',
  onBrokenMarkdownLinks: 'warn',
>>>>>>> 5aca1d73
  favicon: 'img/docusaurus.ico',
  customFields: {
    description:
      'An optimized site generator in React. Docusaurus helps you to move fast and write content. Build documentation websites, blogs, marketing pages, and more.',
  },
  clientModules: [require.resolve('./dogfooding/clientModuleExample.ts')],
  themes: ['@docusaurus/theme-live-codeblock'],
  plugins: [
    [
      '@docusaurus/plugin-content-docs',
      {
        id: 'community',
        path: 'community',
        editUrl: 'https://github.com/facebook/docusaurus/edit/master/website/',
        routeBasePath: 'community',
        sidebarPath: require.resolve('./sidebarsCommunity.js'),
        showLastUpdateAuthor: true,
        showLastUpdateTime: true,
      },
    ],
    [
      '@docusaurus/plugin-content-blog',
      {
        id: 'second-blog',
        path: 'dogfooding/second-blog',
        routeBasePath: 'second-blog',
        editUrl:
          'https://github.com/facebook/docusaurus/edit/master/website/dogfooding',
        postsPerPage: 3,
        feedOptions: {
          type: 'all',
          copyright: `Copyright © ${new Date().getFullYear()} Facebook, Inc.`,
        },
      },
    ],
    [
      '@docusaurus/plugin-client-redirects',
      {
        fromExtensions: ['html'],
        createRedirects: function (path) {
          // redirect to /docs from /docs/introduction,
          // as introduction has been made the home doc
          if (allDocHomesPaths.includes(path)) {
            return [`${path}/introduction`];
          }
        },
        redirects: [
          {
            from: ['/docs/support', '/docs/next/support'],
            to: '/community/support',
          },
          {
            from: ['/docs/team', '/docs/next/team'],
            to: '/community/team',
          },
          {
            from: ['/docs/resources', '/docs/next/resources'],
            to: '/community/resources',
          },
        ],
      },
    ],
    [
      '@docusaurus/plugin-ideal-image',
      {
        quality: 70,
        max: 1030, // max resized image's size.
        min: 640, // min resized image's size. if original is lower, use that size.
        steps: 2, // the max number of images generated between min and max (inclusive)
      },
    ],
    [
      '@docusaurus/plugin-pwa',
      {
        debug: false,
        offlineModeActivationStrategies: ['appInstalled', 'queryString'],
        // swRegister: false,
        swCustom: path.resolve(__dirname, 'src/sw.js'),
        pwaHead: [
          {
            tagName: 'link',
            rel: 'icon',
            href: 'img/docusaurus.png',
          },
          {
            tagName: 'link',
            rel: 'manifest',
            href: `${baseUrl}manifest.json`,
          },
          {
            tagName: 'meta',
            name: 'theme-color',
            content: 'rgb(37, 194, 160)',
          },
          {
            tagName: 'meta',
            name: 'apple-mobile-web-app-capable',
            content: 'yes',
          },
          {
            tagName: 'meta',
            name: 'apple-mobile-web-app-status-bar-style',
            content: '#000',
          },
          {
            tagName: 'link',
            rel: 'apple-touch-icon',
            href: 'img/docusaurus.png',
          },
          {
            tagName: 'link',
            rel: 'mask-icon',
            href: 'img/docusaurus.svg',
            color: 'rgb(62, 204, 94)',
          },
          {
            tagName: 'meta',
            name: 'msapplication-TileImage',
            content: 'img/docusaurus.png',
          },
          {
            tagName: 'meta',
            name: 'msapplication-TileColor',
            content: '#000',
          },
        ],
      },
    ],
  ],
  presets: [
    [
      isBootstrapPreset
        ? '@docusaurus/preset-bootstrap'
        : '@docusaurus/preset-classic',
      {
        debug: true, // force debug plugin usage
        docs: {
          // routeBasePath: '/',
          path: 'docs',
          sidebarPath: require.resolve('./sidebars.js'),
          editUrl:
            'https://github.com/facebook/docusaurus/edit/master/website/',
          showLastUpdateAuthor: true,
          showLastUpdateTime: true,
          remarkPlugins: [require('@docusaurus/remark-plugin-npm2yarn')],
          disableVersioning: isVersioningDisabled,
          lastVersion: 'current',
          onlyIncludeVersions:
            !isVersioningDisabled && (isDev || isDeployPreview)
              ? ['current', ...versions.slice(0, 2)]
              : undefined,
          versions: {
            current: {
              label: `${getNextAlphaVersionName()} (unreleased)`,
            },
          },
        },
        blog: {
          // routeBasePath: '/',
          path: '../website-1.x/blog',
          editUrl:
            'https://github.com/facebook/docusaurus/edit/master/website-1.x/',
          postsPerPage: 3,
          feedOptions: {
            type: 'all',
            copyright: `Copyright © ${new Date().getFullYear()} Facebook, Inc.`,
          },
          blogSidebarCount: 'ALL',
          blogSidebarTitle: 'All our posts',
        },
        pages: {
          remarkPlugins: [require('@docusaurus/remark-plugin-npm2yarn')],
        },
        theme: {
          customCss: [require.resolve('./src/css/custom.css')],
        },
      },
    ],
  ],
  themeConfig: {
    hideableSidebar: true,
    colorMode: {
      defaultMode: 'light',
      disableSwitch: false,
      respectPrefersColorScheme: true,
    },
    announcementBar: {
      id: 'supportus',
      content:
        '⭐️ If you like Docusaurus, give it a star on <a target="_blank" rel="noopener noreferrer" href="https://github.com/facebook/docusaurus">GitHub</a>! ⭐️',
    },
    prism: {
      theme: require('prism-react-renderer/themes/github'),
      darkTheme: require('prism-react-renderer/themes/dracula'),
    },
    image: 'img/docusaurus-soc.png',
    // metadatas: [{name: 'twitter:card', content: 'summary'}],
    gtag: {
      trackingID: 'UA-141789564-1',
    },
    algolia: {
      apiKey: '47ecd3b21be71c5822571b9f59e52544',
      indexName: 'docusaurus-2',
      contextualSearch: true,
    },
    navbar: {
      hideOnScroll: true,
      title: 'Docusaurus',
      logo: {
        alt: 'Docusaurus Logo',
        src: 'img/docusaurus.svg',
        srcDark: 'img/docusaurus_keytar.svg',
      },
      items: [
        {
          type: 'doc',
          position: 'left',
          docId: 'introduction',
          label: 'Docs',
        },
        {
          type: 'doc',
          position: 'left',
          docId: 'cli',
          label: 'API',
        },
        {to: 'blog', label: 'Blog', position: 'left'},
        {to: 'showcase', label: 'Showcase', position: 'left'},
        {
          to: '/community/support',
          label: 'Community',
          position: 'left',
          activeBaseRegex: `/community/`,
        },
        // right
        {
          type: 'docsVersionDropdown',
          position: 'right',
          dropdownActiveClassDisabled: true,
          dropdownItemsAfter: [
            {
              to: '/versions',
              label: 'All versions',
            },
          ],
        },
        {
          href: 'https://github.com/facebook/docusaurus',
          position: 'right',
          className: 'header-github-link',
          'aria-label': 'GitHub repository',
        },
      ],
    },
    footer: {
      style: 'dark',
      links: [
        {
          title: 'Learn',
          items: [
            {
              label: 'Introduction',
              to: 'docs',
            },
            {
              label: 'Installation',
              to: 'docs/installation',
            },
            {
              label: 'Migration from v1 to v2',
              to: 'docs/migrating-from-v1-to-v2',
            },
          ],
        },
        {
          title: 'Community',
          items: [
            {
              label: 'Stack Overflow',
              href: 'https://stackoverflow.com/questions/tagged/docusaurus',
            },
            {
              label: 'Feedback',
              to: 'feedback',
            },
            {
              label: 'Discord',
              href: 'https://discordapp.com/invite/docusaurus',
            },
            {
              label: 'Help',
              to: '/community/support',
            },
          ],
        },
        {
          title: 'More',
          items: [
            {
              label: 'Blog',
              to: 'blog',
            },
            {
              label: 'GitHub',
              href: 'https://github.com/facebook/docusaurus',
            },
            {
              label: 'Twitter',
              href: 'https://twitter.com/docusaurus',
            },
            {
              html: `
                <a href="https://www.netlify.com" target="_blank" rel="noreferrer noopener" aria-label="Deploys by Netlify">
                  <img src="https://www.netlify.com/img/global/badges/netlify-color-accent.svg" alt="Deploys by Netlify" />
                </a>
              `,
            },
          ],
        },
        {
          title: 'Legal',
          // Please do not remove the privacy and terms, it's a legal requirement.
          items: [
            {
              label: 'Privacy',
              href: 'https://opensource.facebook.com/legal/privacy/',
            },
            {
              label: 'Terms',
              href: 'https://opensource.facebook.com/legal/terms/',
            },
          ],
        },
      ],
      logo: {
        alt: 'Facebook Open Source Logo',
        src: 'img/oss_logo.png',
        href: 'https://opensource.facebook.com',
      },
      copyright: `Copyright © ${new Date().getFullYear()} Facebook, Inc. Built with Docusaurus.`,
    },
  },
};<|MERGE_RESOLUTION|>--- conflicted
+++ resolved
@@ -48,13 +48,9 @@
   projectName: 'docusaurus',
   baseUrl,
   url: 'https://v2.docusaurus.io',
-<<<<<<< HEAD
   // onBrokenLinks: isVersioningDisabled ? 'warn' : 'throw',
-  onBrokenLinks: 'ignore', //  TODO reenable this
-=======
-  onBrokenLinks: isVersioningDisabled ? 'warn' : 'throw',
+  onBrokenLinks: 'warn', //  TODO reenable this
   onBrokenMarkdownLinks: 'warn',
->>>>>>> 5aca1d73
   favicon: 'img/docusaurus.ico',
   customFields: {
     description:
